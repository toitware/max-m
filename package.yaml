--- conflicted
+++ resolved
@@ -7,8 +7,4 @@
     version: ^1.0.0
   ubx_message:
     url: github.com/toitware/ubx-message
-<<<<<<< HEAD
-    version: 2.1.0
-=======
-    version: ^2.0.0
->>>>>>> 16c4cd00
+    version: ^2.1.0